import { themes as prismThemes } from 'prism-react-renderer';
import type { Config } from '@docusaurus/types';
import type * as Preset from '@docusaurus/preset-classic';
import type * as OpenApiPlugin from 'docusaurus-plugin-openapi-docs';
import { redirects } from './redirects';

const config: Config = {
  title: 'Glean Developer',
  tagline: 'Documentation for Glean developers',
  favicon: 'img/favicon.png',

  // Future flags, see https://docusaurus.io/docs/api/docusaurus-config#future
  future: {
    v4: true, // Improve compatibility with the upcoming Docusaurus v4
  },

  // Set the production url of your site here
  url: 'https://gleanwork.github.io',
  // Set the /<baseUrl>/ pathname under which your site is served
  // For GitHub pages deployment, it is often '/<projectName>/'
  baseUrl: '/glean-developer-site-wip/',

  // GitHub pages deployment config.
  // If you aren't using GitHub pages, you don't need these.
  organizationName: 'gleanwork', // Usually your GitHub org/user name.
  projectName: 'glean-developer-site-wip', // Usually your repo name.

  onBrokenLinks: 'warn',
  onBrokenMarkdownLinks: 'warn',

  // Even if you don't use internationalization, you can use this field to set
  // useful metadata like html lang. For example, if your site is Chinese, you
  // may want to replace "en" with "zh-Hans".
  i18n: {
    defaultLocale: 'en',
    locales: ['en'],
  },

  presets: [
    [
      '@docusaurus/preset-classic',
      {
        docs: {
          sidebarPath: './sidebars.ts',
          routeBasePath: '/',
          docItemComponent: '@theme/ApiItem',
          // Please change this to your repo.
          // Remove this to remove the "edit this page" links.
          editUrl:
            'https://github.com/facebook/docusaurus/tree/main/packages/create-docusaurus/templates/shared/',
        },
        theme: {
          customCss: './src/css/custom.css',
        },
      } satisfies Preset.Options,
    ],
  ],

  themeConfig: {
    image: 'img/glean-developer-logo-light.svg',
    navbar: {
      logo: {
        alt: 'Glean Developer Logo',
        src: 'img/glean-developer-logo-light.svg',
        srcDark: 'img/glean-developer-logo-dark.svg',
      },
    },
    prism: {
      theme: prismThemes.github,
      darkTheme: prismThemes.dracula,
      additionalLanguages: ['go', 'java'],
    },
    headTags: [
      {
        tagName: 'script',
        attributes: {
          defer: true,
          src: 'https://app.glean.com/embedded-search-latest.min.js',
        },
      },
      {
        tagName: 'link',
        attributes: {
          rel: 'alternate',
          type: 'application/rss+xml',
          title: 'Glean Developer Changelog',
          href: '/glean-developer-site-wip/changelog.xml',
        },
      },
    ],
    languageTabs: [
      {
        highlight: "python",
        language: "python",
        logoClass: "python",
      },
      {
        highlight: "go",
        language: "go",
        logoClass: "go",
      },
      {
        highlight: "java",
        language: "java",
        logoClass: "java",
      },
      {
        highlight: "javascript",
        language: "javascript",
        logoClass: "javascript",
<<<<<<< HEAD
      }
=======
      },
>>>>>>> 80349eac
    ],
  } satisfies Preset.ThemeConfig,

  plugins: [
    [
      '@docusaurus/plugin-client-redirects',
      {
        redirects,
      },
    ],
    [
      '@signalwire/docusaurus-plugin-llms-txt',
      {
        siteTitle: 'Glean Developer',
        siteDescription: 'Glean Developer',
        depth: 2,
        content: {
          includePages: true,
          enableLlmsFullTxt: true,
        },
      },
    ],
    [
      require.resolve('docusaurus-plugin-search-local'),
      {
        indexDocs: true,
        hashed: true,
      },
    ],
    [
      'docusaurus-plugin-openapi-docs',
      {
        id: 'api',
        docsPluginId: 'classic',
        config: {
          indexing: {
            specPath:
              './openapi/indexing-capitalized.yaml',
            outputDir: 'docs/api/indexing-api',
            sidebarOptions: {
              groupPathsBy: 'tag',
              categoryLinkSource: 'tag',
            },
          } satisfies OpenApiPlugin.Options,
          activity: { // ok
            specPath: './openapi/client/split-apis/activity-api.yaml',
            outputDir: 'docs/api/client-api/activity',
            sidebarOptions: {
              groupPathsBy: 'tag',
              categoryLinkSource: 'tag',
            },
          } satisfies OpenApiPlugin.Options,
          announcements: { // circular
            specPath: './openapi/client/split-apis/announcements-api.yaml',
            outputDir: 'docs/api/client-api/announcements',
            sidebarOptions: {
              groupPathsBy: 'tag',
              categoryLinkSource: 'tag',
            },
          } satisfies OpenApiPlugin.Options,
          answers: { // ok
            specPath: './openapi/client/split-apis/answers-api.yaml',
            outputDir: 'docs/api/client-api/answers',
            sidebarOptions: {
              groupPathsBy: 'tag',
              categoryLinkSource: 'tag',
            },
          } satisfies OpenApiPlugin.Options,
          authentication: { // ok
            specPath: './openapi/client/split-apis/authentication-api.yaml',
            outputDir: 'docs/api/client-api/authentication',
            sidebarOptions: {
              groupPathsBy: 'tag',
              categoryLinkSource: 'tag',
            },
          } satisfies OpenApiPlugin.Options,
          chat: { // circular
            specPath: './openapi/client/split-apis/chat-api.yaml',
            outputDir: 'docs/api/client-api/chat',
            sidebarOptions: {
              groupPathsBy: 'tag',
              categoryLinkSource: 'tag',
            },
          } satisfies OpenApiPlugin.Options,
          agents: { // ok
            specPath: './openapi/client/split-apis/agents-api.yaml',
            outputDir: 'docs/api/client-api/agents',
            sidebarOptions: {
              groupPathsBy: 'tag',
              categoryLinkSource: 'tag',
            },
          } satisfies OpenApiPlugin.Options,
          collections: { // circular
            specPath: './openapi/client/split-apis/collections-api.yaml',
            outputDir: 'docs/api/client-api/collections',
            sidebarOptions: {
              groupPathsBy: 'tag',
              categoryLinkSource: 'tag',
            },
          } satisfies OpenApiPlugin.Options,
          documents: { // circular
            specPath: './openapi/client/split-apis/documents-api.yaml',
            outputDir: 'docs/api/client-api/documents',
            sidebarOptions: {
              groupPathsBy: 'tag',
              categoryLinkSource: 'tag',
            },
          } satisfies OpenApiPlugin.Options,
          insights: { // circular
            specPath: './openapi/client/split-apis/insights-api.yaml',
            outputDir: 'docs/api/client-api/insights',
            sidebarOptions: {
              groupPathsBy: 'tag',
              categoryLinkSource: 'tag',
            }, 
          } satisfies OpenApiPlugin.Options,
          messages: { // circular
            specPath: './openapi/client/split-apis/messages-api.yaml',
            outputDir: 'docs/api/client-api/messages',
            sidebarOptions: {
              groupPathsBy: 'tag',
              categoryLinkSource: 'tag',
            },    
          } satisfies OpenApiPlugin.Options,
          pins: { // circular
            specPath: './openapi/client/split-apis/pins-api.yaml',
            outputDir: 'docs/api/client-api/pins',
            sidebarOptions: {
              groupPathsBy: 'tag',
              categoryLinkSource: 'tag',
            },
          } satisfies OpenApiPlugin.Options,
          search: { // circular
            specPath: './openapi/client/split-apis/search-api.yaml',
            outputDir: 'docs/api/client-api/search',
            sidebarOptions: {
              groupPathsBy: 'tag',
              categoryLinkSource: 'tag',
            },
          } satisfies OpenApiPlugin.Options,
          entities: { // circular
            specPath: './openapi/client/split-apis/entities-api.yaml',
            outputDir: 'docs/api/client-api/entities',
            sidebarOptions: {
              groupPathsBy: 'tag',
              categoryLinkSource: 'tag',
            },
          } satisfies OpenApiPlugin.Options,
          shortcuts: { // circular
            specPath: './openapi/client/split-apis/shortcuts-api.yaml',
            outputDir: 'docs/api/client-api/shortcuts',
            sidebarOptions: {
              groupPathsBy: 'tag',
              categoryLinkSource: 'tag',
            },
          } satisfies OpenApiPlugin.Options,
          summarize: { // ok
            specPath: './openapi/client/split-apis/summarize-api.yaml',
            outputDir: 'docs/api/client-api/summarize',
            sidebarOptions: {
              groupPathsBy: 'tag',
              categoryLinkSource: 'tag',
            },
          } satisfies OpenApiPlugin.Options,
          verification: { // circular
            specPath: './openapi/client/split-apis/verification-api.yaml',
            outputDir: 'docs/api/client-api/verification',
            sidebarOptions: {
              groupPathsBy: 'tag',
              categoryLinkSource: 'tag',
            },
          } satisfies OpenApiPlugin.Options,
          tools: { // ok
<<<<<<< HEAD
            specPath: './openapi/client/split-apis/tools-api.yaml',
=======
            specPath: './openapi/split-apis-flat/tools-api.yaml',
>>>>>>> 80349eac
            outputDir: 'docs/api/client-api/tools',
            sidebarOptions: {
              groupPathsBy: 'tag',
              categoryLinkSource: 'tag',
            },
          } satisfies OpenApiPlugin.Options,
          governance: { // ok
<<<<<<< HEAD
            specPath: './openapi/client/split-apis/governance-api.yaml',
=======
            specPath: './openapi/split-apis-flat/governance-api.yaml',
>>>>>>> 80349eac
            outputDir: 'docs/api/client-api/governance',
            sidebarOptions: {
              groupPathsBy: 'tag',
              categoryLinkSource: 'tag',
            },
          } satisfies OpenApiPlugin.Options,
        },
      },
    ],
  ],
  themes: ['docusaurus-theme-openapi-docs'],
};

export default config;<|MERGE_RESOLUTION|>--- conflicted
+++ resolved
@@ -108,11 +108,7 @@
         highlight: "javascript",
         language: "javascript",
         logoClass: "javascript",
-<<<<<<< HEAD
       }
-=======
-      },
->>>>>>> 80349eac
     ],
   } satisfies Preset.ThemeConfig,
 
@@ -286,11 +282,7 @@
             },
           } satisfies OpenApiPlugin.Options,
           tools: { // ok
-<<<<<<< HEAD
             specPath: './openapi/client/split-apis/tools-api.yaml',
-=======
-            specPath: './openapi/split-apis-flat/tools-api.yaml',
->>>>>>> 80349eac
             outputDir: 'docs/api/client-api/tools',
             sidebarOptions: {
               groupPathsBy: 'tag',
@@ -298,11 +290,7 @@
             },
           } satisfies OpenApiPlugin.Options,
           governance: { // ok
-<<<<<<< HEAD
             specPath: './openapi/client/split-apis/governance-api.yaml',
-=======
-            specPath: './openapi/split-apis-flat/governance-api.yaml',
->>>>>>> 80349eac
             outputDir: 'docs/api/client-api/governance',
             sidebarOptions: {
               groupPathsBy: 'tag',
