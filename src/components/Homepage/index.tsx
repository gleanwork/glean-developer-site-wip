import React from 'react';
import Link from '@docusaurus/Link';
import clsx from 'clsx';
import styles from './index.module.css';
import { McpIcon } from '../Icons';
import Card from '../Card';
import CarouselSection from './CarouselSection';
import { GLEAN_BRAND_COLORS } from '../../utils/brandColors';

type Feature = {
  title: string;
  body: string;
  href: string;
  icon: string;
  iconStyle?: 'solid' | 'regular' | 'brands';
  iconSet?: 'fontawesome' | 'glean';
  color?: string;
};

export default function Home() {
  const features: Feature[] = [
    {
      title: 'Build AI Agents',
      body: 'Create and orchestrate intelligent agents that reason over enterprise knowledge and automate work.',
      href: 'api/client-api/agents/overview',
      icon: 'agent',
      iconSet: 'glean',
      color: GLEAN_BRAND_COLORS.PRIMARY_BLUE,
    },
    {
      title: 'Leverage Your Data',
      body: "Use Glean's APIs and client libraries to search, chat, and embed Work AI in your own apps.",
      href: 'api-info/client/getting-started/overview',
      icon: 'search',
      iconSet: 'glean',
      color: GLEAN_BRAND_COLORS.PRIMARY_BLUE,
    },
    {
      title: 'Create Connectors',
      body: 'Bring any source into Glean with our connector framework and indexing API.',
      href: 'api-info/indexing/getting-started/setup-datasource',
      icon: 'indexing',
      iconSet: 'glean',
      color: GLEAN_BRAND_COLORS.PRIMARY_BLUE,
    },
  ];

  return (
    <>
      {/* Dynamic Carousel Section */}
      <CarouselSection />

      <hr />

      {/* Feature Cards */}
      <section
        className={clsx('container', styles.wideContainer, 'margin-vert--l')}
      >
        <div className="row">
          {features.map((f) => (
            <div key={f.title} className="col col--4 margin-vert--md">
              <div className={styles.featureCard}>
                <Card
                  title={f.title}
                  icon={f.icon}
                  iconStyle={f.iconStyle}
                  iconSet={f.iconSet}
                  href={f.href}
                  color={f.color}
                >
                  {f.body}
                </Card>
              </div>
            </div>
          ))}
        </div>
      </section>

      {/* MCP highlight */}
      <section className={clsx('margin-vert--l', styles.mcpSection)}>
        <div className={clsx('container', styles.wideContainer)}>
          <div className="row">
            <div className="col col--6">
              <h2>Model Context Protocol (MCP)</h2>

              <p>
                Secure, two‑way connections between AI models and enterprise
                data.
              </p>

              <ul>
                <li>
                  Expose Glean search capabilities directly to AI assistants.
                </li>
                <li>
                  Build agents that can safely reason over your organization's
                  knowledge.
                </li>
                <li>
                  Create seamless workflows between Glean and other
                  MCP‑compatible tools.
                </li>
              </ul>

              <Link
                className="button button--primary button--lg"
<<<<<<< HEAD
                to="guides/mcp/"
=======
                to="guides/mcp"
>>>>>>> 6506b357
              >
                Learn more about Glean's MCP integration
              </Link>
            </div>

            <div className={clsx('col col--6', styles.mcpIconContainer)}>
              <McpIcon width={128} height={128} />
            </div>
          </div>
        </div>
      </section>
    </>
  );
}<|MERGE_RESOLUTION|>--- conflicted
+++ resolved
@@ -104,11 +104,7 @@
 
               <Link
                 className="button button--primary button--lg"
-<<<<<<< HEAD
-                to="guides/mcp/"
-=======
                 to="guides/mcp"
->>>>>>> 6506b357
               >
                 Learn more about Glean's MCP integration
               </Link>
