<?xml version="1.0" encoding="utf-8"?>
<rss version="2.0" xmlns:dc="http://purl.org/dc/elements/1.1/" xmlns:content="http://purl.org/rss/1.0/modules/content/">
    <channel>
        <title>Glean Developer Changelog</title>
        <link>https://gleanwork.github.io/glean-developer-site-wip</link>
        <description>Updates and changes to the Glean Developer Platform</description>
<<<<<<< HEAD
        <lastBuildDate>Tue, 01 Jul 2025 02:22:15 GMT</lastBuildDate>
=======
        <lastBuildDate>Tue, 01 Jul 2025 01:50:47 GMT</lastBuildDate>
>>>>>>> 80349eac
        <docs>https://validator.w3.org/feed/docs/rss2.html</docs>
        <generator>Glean Developer Site</generator>
        <language>en</language>
        <image>
            <title>Glean Developer Changelog</title>
            <url>https://gleanwork.github.io/glean-developer-site-wip/img/glean-developer-logo-light.svg</url>
            <link>https://gleanwork.github.io/glean-developer-site-wip</link>
        </image>
        <copyright>Copyright © 2025 Glean</copyright>
        <item>
            <title><![CDATA[Debug Endpoints Permission Status]]></title>
            <link>https://gleanwork.github.io/glean-developer-site-wip/changelog#placeholder</link>
            <guid isPermaLink="false">2025-04-17-placeholder</guid>
            <pubDate>Thu, 17 Apr 2025 00:00:00 GMT</pubDate>
            <description><![CDATA[<ul>
<li><a href="https://developers.glean.com/api-reference/indexing/troubleshooting/beta:-get-document-information"><code>/debug/\{datasource\}/document</code></a> - New response field <code>permissionIdentityStatus</code> under <code>status</code>: Provides information regarding upload status of users and groups specified in document permissions</li>
</ul>
]]></description>
            <content:encoded><![CDATA[<ul>
<li><p><a href="https://developers.glean.com/api-reference/indexing/troubleshooting/beta:-get-document-information"><code>/debug/\{datasource\}/document</code></a> - New response field <code>permissionIdentityStatus</code> under <code>status</code>: Provides information regarding upload status of users and groups specified in document permissions</p>
</li>
<li><p><a href="https://developers.glean.com/api-reference/indexing/troubleshooting/beta:-get-information-of-a-batch-of-documents"><code>/debug/\{datasource\}/documents</code></a> - New response field <code>permissionIdentityStatus</code> under <code>status</code>: Provides information regarding upload status of users and groups specified in document permissions</p>
</li>
</ul>
]]></content:encoded>
            <category>Indexing API</category>
        </item>
        <item>
            <title><![CDATA[Update Developer Site]]></title>
            <link>https://gleanwork.github.io/glean-developer-site-wip/changelog#update-dev-site</link>
            <guid isPermaLink="false">2025-03-26-update-dev-site</guid>
            <pubDate>Wed, 26 Mar 2025 00:00:00 GMT</pubDate>
            <description><![CDATA[<p>The developer site has been updated with a new look, content, and features. Some new features include:</p>
]]></description>
            <content:encoded><![CDATA[<p>The developer site has been updated with a new look, content, and features. Some new features include:</p>
<ul>
<li>This documentation site is now open sourced on <a href="https://github.com/gleanwork/glean-developer-site">GitHub</a></li>
<li>This changelog page, which gives you a single place to see updates across the platform.</li>
<li>Ability to switch between light and dark mode.</li>
<li>A new <a href="/libraries/api-clients">API Clients</a> page with documentation for all available API Clients.</li>
<li>A list of <a href="/community">community projects and resources</a> to help you get started with Glean.</li>
<li>Each API has its own documentation page with detailed information.</li>
</ul>
<p>And much more...</p>
]]></content:encoded>
            <category>Website</category>
        </item>
        <item>
            <title><![CDATA[Add MCP]]></title>
            <link>https://gleanwork.github.io/glean-developer-site-wip/changelog#add-mcp</link>
            <guid isPermaLink="false">2025-03-11-add-mcp</guid>
            <pubDate>Tue, 11 Mar 2025 00:00:00 GMT</pubDate>
            <description><![CDATA[<p>Added a Model Context Protocol (MCP) server implementation for Glean&#39;s search and chat capabilities on <a href="https://github.com/gleanwork/mcp-server">GitHub</a>.</p>
<p>This server provides a standardized interface for AI models to interact with Glean&#39;s content search and conversational AI features through stdio communication.</p>
<p>Visit the <a href="/guides/agents/">Agents</a> for more information.</p>
]]></description>
            <content:encoded><![CDATA[<p>Added a Model Context Protocol (MCP) server implementation for Glean&#39;s search and chat capabilities on <a href="https://github.com/gleanwork/mcp-server">GitHub</a>.</p>
<p>This server provides a standardized interface for AI models to interact with Glean&#39;s content search and conversational AI features through stdio communication.</p>
<p>Visit the <a href="/guides/agents/">Agents</a> for more information.</p>
]]></content:encoded>
            <category>MCP</category>
        </item>
        <item>
            <title><![CDATA[LangChain SDK Release]]></title>
            <link>https://gleanwork.github.io/glean-developer-site-wip/changelog#general-updates</link>
            <guid isPermaLink="false">2025-03-05-general-updates</guid>
            <pubDate>Wed, 05 Mar 2025 00:00:00 GMT</pubDate>
            <description><![CDATA[<p>Added LangChain SDK for Python on <a href="https://github.com/gleanwork/langchain-glean">GitHub</a>. This SDK provides a simple interface for interacting with Glean&#39;s search and chat capabilities when using LangChain.</p>
<p>Visit the <a href="/guides/agents/">Agents</a> for more information.</p>
]]></description>
            <content:encoded><![CDATA[<p>Added LangChain SDK for Python on <a href="https://github.com/gleanwork/langchain-glean">GitHub</a>. This SDK provides a simple interface for interacting with Glean&#39;s search and chat capabilities when using LangChain.</p>
<p>Visit the <a href="/guides/agents/">Agents</a> for more information.</p>
]]></content:encoded>
            <category>LangChain SDK</category>
        </item>
        <item>
            <title><![CDATA[Update Permissions Endpoint]]></title>
            <link>https://gleanwork.github.io/glean-developer-site-wip/changelog#update-permissions</link>
            <guid isPermaLink="false">2025-02-19-update-permissions</guid>
            <pubDate>Wed, 19 Feb 2025 00:00:00 GMT</pubDate>
            <description><![CDATA[<p><a href="https://developers.glean.com/api-reference/indexing/documents/update-document-permissions"><code>/updatepermissions</code></a></p>
<ul>
<li>Beta launch of new endpoint to update document permissions -<br>  <a href="https://developers.glean.com/api-reference/indexing/troubleshooting/beta:-get-information-of-a-batch-of-documents"><code>/debug/[datasource]/documents</code></a></li>
<li>Beta launch of new troubleshooting endpoint for batch queries</li>
</ul>
]]></description>
            <content:encoded><![CDATA[<p><a href="https://developers.glean.com/api-reference/indexing/documents/update-document-permissions"><code>/updatepermissions</code></a></p>
<ul>
<li>Beta launch of new endpoint to update document permissions -<br>  <a href="https://developers.glean.com/api-reference/indexing/troubleshooting/beta:-get-information-of-a-batch-of-documents"><code>/debug/[datasource]/documents</code></a></li>
<li>Beta launch of new troubleshooting endpoint for batch queries</li>
</ul>
]]></content:encoded>
            <category>Indexing API</category>
        </item>
    </channel>
</rss><|MERGE_RESOLUTION|>--- conflicted
+++ resolved
@@ -4,11 +4,7 @@
         <title>Glean Developer Changelog</title>
         <link>https://gleanwork.github.io/glean-developer-site-wip</link>
         <description>Updates and changes to the Glean Developer Platform</description>
-<<<<<<< HEAD
-        <lastBuildDate>Tue, 01 Jul 2025 02:22:15 GMT</lastBuildDate>
-=======
-        <lastBuildDate>Tue, 01 Jul 2025 01:50:47 GMT</lastBuildDate>
->>>>>>> 80349eac
+        <lastBuildDate>Tue, 01 Jul 2025 03:37:02 GMT</lastBuildDate>
         <docs>https://validator.w3.org/feed/docs/rss2.html</docs>
         <generator>Glean Developer Site</generator>
         <language>en</language>
